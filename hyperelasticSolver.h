--- conflicted
+++ resolved
@@ -1,11 +1,6 @@
 #ifndef HYPERELASTIC_SOLVER
 #define HYPERELASTIC_SOLVER
 
-<<<<<<< HEAD
-#include "solverBase.h"
-#include "parameters.h"
-#include "utilities.h"
-=======
 #include <deal.II/base/function.h>
 #include <deal.II/base/parameter_handler.h>
 #include <deal.II/base/point.h>
@@ -41,7 +36,6 @@
 #include <deal.II/numerics/vector_tools.h>
 #include <deal.II/physics/elasticity/kinematics.h>
 #include <deal.II/physics/elasticity/standard_tensors.h>
->>>>>>> 58f341d0
 
 #include <iostream>
 #include <fstream>
@@ -51,8 +45,6 @@
 
 namespace
 {
-<<<<<<< HEAD
-=======
   /** This struct will be more useful if
    * mixed formulation is used.
    */
@@ -132,7 +124,6 @@
 
 namespace IFEM
 {
->>>>>>> 58f341d0
   /*! \brief Solver for hyperelastic materials
    *
    *  Unlike LinearElasticSolver, we do not store material in this solver.
@@ -147,47 +138,6 @@
     ~HyperelasticSolver() {dofHandler.clear();}
     void runStatics(const std::string& fileName = "");
   private:
-<<<<<<< HEAD
-    // Forward-declare some structures for assembly using WorkStream
-    struct PerTaskData_K;
-    struct ScratchData_K;
-    struct PerTaskData_RHS;
-    struct ScratchData_RHS;
-    struct PerTaskData_UQPH; // Updating Quadrature PointHistory
-    struct ScratchData_UQPH;
-
-    void generateMesh();
-    void setup();
-    void assemble_global_K();
-    void assemble_local_K();
-    void copy_local_to_global_K(const PerTaskData_K&);
-    void assemble_global_rhs();
-    void assemble_local_rhs();
-    void copy_local_to_global_rhs(const PerTaskData_RHS&);
-
-    void make_constraints(const int&);
-    void setup_qph();
-    void update_global_qph_incremental(const dealii::Vector<double>&);
-    void update_local_qph_incremental(
-      const typename dealii::DoFHandler<dim>::active_cell_iterator&,
-      ScratchData_UQPH&, PerTaskData_UQPH&);
-    // No need to copy
-    void copy_local_to_global_UQPH(const PerTaskData_UQPH&) {}
-
-    void solve_nonlinear_timestep(dealii::Vector<double>&);
-    std::pair<unsigned int, double> solve_linear_system(dealii::Vector<double>&);
-    dealii::Vector<double> get_solution(const dealii::Vector<double>&) const;
-    void output() const;
-
-    Parameters::AllParameters parameters;
-    double vol_reference;
-    dealii::Triangulation<dim> tria;
-    Time time;
-    mutable dealii::TimerOutput timer;
-
-    dealii::CellDataStorage<typename dealii::Triangulation<dim>::cell_iterator,
-      PointHistory<dim>> quadrature_point_history;
-=======
     /**
      * Forward-declare some structures for assembly using WorkStream
      * ScratchData* are used to store the inputs for the WorkStream,
@@ -253,7 +203,6 @@
     dealii::CellDataStorage<typename dealii::Triangulation<dim>::cell_iterator,
       PointHistory<dim>> quadraturePointHistory;
 
->>>>>>> 58f341d0
     const unsigned int degree;
     const dealii::FESystem<dim> fe;
     dealii::DoFHandler<dim> dofHandler;
@@ -262,22 +211,6 @@
     const dealii::QGauss<dim-1> quadFaceFormula;
     const unsigned int numQuadPts;
     const unsigned int numFaceQuadPts;
-<<<<<<< HEAD
-
-    dealii::ConstraintMatrix constraints;
-    dealii::SparsityPattern pattern;
-    dealii::SparseMatrix<double> sysMatrix;
-    dealii::Vector<double> sysRhs;
-    dealii::Vector<double> solution;
-
-    Errors error_residual, error_residual_0, error_residual_norm,
-           error_update, error_update_0, error_update_norm;
-    void getErrorResidual(Errors&);
-    void getErrorUpdate(const dealii::Vector<double>&, Errors&);
-    std::pair<double, double> getErrorDilation() const;
-    double compute_vol_current() const;
-
-=======
     // Tells dealii to view the dofs as a vector when necessary
     const FEValuesExtractors::Vector uFe;
 
@@ -307,7 +240,6 @@
     double computeVolume() const;
 
     // Print the header and footer of the output table
->>>>>>> 58f341d0
     static void printConvHeader();
     static void printConvFooter();
   };
